[build-system]
requires = ["setuptools>=40.8.0", "wheel"]
build-backend = "setuptools.build_meta"

[project]
name = "dspy-ai"
version = "2.4.9"
description = "DSPy"
readme = "README.md"
authors = [{ name = "Omar Khattab", email = "okhattab@stanford.edu" }]
license = { text = "MIT License" }
requires-python = ">=3.9, <3.13"
classifiers = [
    "Development Status :: 3 - Alpha",
    "Intended Audience :: Science/Research",
    "License :: OSI Approved :: MIT License",
    "Operating System :: POSIX :: Linux",
    "Programming Language :: Python :: 3",    # removed 3.8
    "Programming Language :: Python :: 3.9",
]

# We have both project and tool.poetry.dependencies. Should we remove one?
# tool.poetry.dependencies is a convenience thing for poetry users.
# project dependencies function similarly to requirements.txt,
# `pip install .` will pull from pyproject.toml dependencies

dependencies = [
    "backoff~=2.2.1",
    "joblib~=1.3.2",
    "openai>=0.28.1,<2.0.0",
    "pandas",
    "regex",
    "ujson",
    "tqdm",
    "datasets>=2.14.6,<3.0.0",
    "requests",
    "optuna",
    "pydantic~=2.0",
    "structlog",
    "jinja2"
]

[project.optional-dependencies]
anthropic = ["anthropic~=0.18.0"]
chromadb = ["chromadb~=0.4.14"]
qdrant = ["qdrant-client>=1.6.2", "fastembed>=0.2.0"]
marqo = ["marqo"]
pinecone = ["pinecone-client~=2.2.4"]
weaviate = ["weaviate-client~=4.5.4"]
milvus = ["pymilvus~=2.3.7"]
aws = ["boto3~=1.34.78"]
docs = [
    "sphinx>=4.3.0",
    "furo>=2023.3.27",
    "docutils<0.17",
    "m2r2",
    "myst-parser",
    "myst-nb",
    "sphinx-autobuild",
    "sphinx_rtd_theme",
    "autodoc_pydantic",
    "sphinx-reredirects>=0.1.2",
    "sphinx-automodapi==0.16.0",
]
dev = ["pytest>=6.2.5"]
fastembed = ["fastembed>=0.2.0"]

[project.urls]
homepage = "https://github.com/stanfordnlp/dspy"

[tool.poetry]
name = "dspy"
version = "2.0.8"
description = "DSPy"
authors = ["Omar Khattab <okhattab@stanford.edu>"]
license = "MIT"
readme = "README.md"
homepage = "https://github.com/stanfordnlp/dspy"
repository = "https://github.com/stanfordnlp/dspy"
# documentation = "https://dspy-ai.readthedocs.io"
keywords = ["dspy", "ai", "language models", "llm", "openai"]
# may be a bit much


[tool.poetry.dependencies]
python = ">=3.9,<3.13"
pydantic = "^2.0"
backoff = "^2.2.1"
joblib = "^1.3.2"
openai = ">=0.28.1,<2.0.0"
pandas = "^2.1.1"
regex = "^2023.10.3"
ujson = "^5.8.0"
tqdm = "^4.66.1"
datasets = "^2.14.6"
requests = "^2.31.0"
optuna = "^3.4.0"
anthropic = { version = "^0.18.0", optional = true }
chromadb = { version = "^0.4.14", optional = true }
fastembed = { version = ">=0.2.0", optional = true }
marqo = { version = "*", optional = true }
qdrant-client = { version = "^1.6.2", optional = true }
pinecone-client = { version = "^2.2.4", optional = true }
weaviate-client = { version = "^4.5.4", optional = true }
pymilvus = { version = "^2.3.6", optional = true }
boto3 = { version = "^1.34.78", optional = true }
sphinx = { version = ">=4.3.0", optional = true }
furo = { version = ">=2023.3.27", optional = true }
docutils = { version = "<0.17", optional = true }
m2r2 = { version = "*", optional = true }
myst-parser = { version = "*", optional = true }
myst-nb = { version = "*", optional = true }
sphinx-autobuild = { version = "*", optional = true }
sphinx_rtd_theme = { version = "*", optional = true }
autodoc_pydantic = { version = "*", optional = true }
sphinx-reredirects = { version = "^0.1.2", optional = true }
sphinx-automodapi = { version = "0.16.0", optional = true }
groq = { version = "^0.4.2", optional = true }
rich = "^13.7.1"
psycopg2 = { version = "^2.9.9", optional = true }
pgvector = { version = "^0.2.5", optional = true }
structlog = "^24.1.0"
<<<<<<< HEAD
llama-index = {version = "^0.10.30", optional = true}
=======
snowflake-snowpark-python = { version = "*",optional=true, python = ">=3.9,<3.12" }
>>>>>>> 61fd5ccd
jinja2 = "^3.1.3"



[tool.poetry.group.dev.dependencies]
pytest = "^6.2.5"
transformers = "^4.38.2"
torch = "^2.2.1"
pytest-mock = "^3.12.0"
ruff = "^0.3.0"
black = "^24.2.0"
pre-commit = "^3.7.0"
ipykernel = "^6.29.4"

[tool.poetry.extras]
chromadb = ["chromadb"]
qdrant = ["qdrant-client", "fastembed"]
marqo = ["marqo"]
pinecone = ["pinecone-client"]
weaviate = ["weaviate-client"]
milvus = ["pymilvus"]
aws = ["boto3"]
postgres = ["psycopg2", "pgvector"]
docs = [
    "sphinx",
    "furo",
    "docutils",
    "m2r2",
    "myst-parser",
    "myst-nb",
    "sphinx-autobuild",
    "sphinx_rtd_theme",
    "autodoc_pydantic",
    "sphinx-reredirects",
    "sphinx-automodapi",
]
fastembed = ["fastembed"]

[tool.poetry.group.doc.dependencies]
mkdocs = ">=1.5.3"
mkdocs-material = ">=9.0.6"
mkdocs-material-extensions = ">=1.3.1"
mkdocs-gen-files = "^0.5.0"
mkdocstrings-python = "^1.7.5"
mkdocstrings = { extras = ["python"], version = ">=0.20.0" }
mike = ">=2.0.0"

[tool.coverage.run]
branch = true
omit = [
    "*/__init__.py",
    "*/test_*.py",
    "*/tests/*.py",
    "*/conftest.py",
    "*/venv/*",
    "*/virtualenv/*",
    "*/.venv/*",
    "*/.virtualenv/*",
    "*/env/*",
    "*/.env/*",
    "*/setup.py",
]

[tool.coverage.report]
exclude_lines = [
    "pragma: no cover",
    "def __repr__",
    "if self.debug:",
    "raise AssertionError",
    "raise NotImplementedError",
    "if __name__ == '__main__':",
    "logger",
    "try",
    "except",
    "^\\s*self\\.\\w+(:\\s*[^=]+)?\\s*=.*$",
    "continue",
]

[tool.ruff]
line-length = 120
indent-width = 4
target-version = "py39"
extend-unsafe-fixes = ["D"]

[tool.ruff.lint]
# List of rules: https://docs.astral.sh/ruff/rules
select = [
    # flake8-builtins
    "A",
    # flake8-commas
    "COM812",
    # flake8-comprehensions
    "C4",
    # pydocstyle
    "D",
    # pycodestyle
    "E",
    # Pyflakes
    "F",
    # pyupgrade
    "UP",
    # flake8-bugbear
    "B",
    # flake8-simplify
    "SIM",
    # flake8-implicit-str-concat
    "ISC",
    # pep8-naming
    "N",
    # flake8-annotations
    "ANN",
    # flake8-async
    "ASYNC",
    # flake8-bandid selected
    "S",
    # flake8-print
    "T20",
    # flake8-return
    "RET",
    # flake8-simplify
    "SIM",
    # flake8-unused-arguments
    "ARG",
    # flake8-use-pathlib
    "PTH",
    # eradicate
    "ERA",
    # pandas-vet
    "PD",
    # Import sort
    "I",
    # avoid shadowing
    "PLW",
]
ignore = [
    "D100",
    "D101",
    "D104",
    "D106",
    # missing-type-self
    "ANN101",
    # missing-type-cls
    "ANN102",
    # missing-type-kwargs
    "ANN003",
    # utf-8 encoding skip
    "UP009",
    # Missing return type annotation for special method `__init__`
    "ANN204",
    # Star-arg unpacking after a keyword argument is strongly discouraged
    "B026",
    # Missing type annotation for function argument `self`
    "ANN001",
    # Dynamically typed expressions (typing.Any) are disallowed in `wrapper`
    "ANN401",
    # We don't need docstrings for every method
    "ANN202",
    "D107",
    "D102",
    "D103",
    # Inline lambdas
    "E731",
    # Sometimes we need List and Tuple
    "UP006",
]

# Allow fix for all enabled rules (when `--fix`) is provided.
fixable = ["ALL"]
unfixable = []

[tool.ruff.format]
docstring-code-format = true
quote-style = "double"
# Like Black, indent with spaces, rather than tabs.
indent-style = "space"
# Like Black, respect magic trailing commas.
skip-magic-trailing-comma = false
# Like Black, automatically detect the appropriate line ending.
line-ending = "auto"

[tool.ruff.lint.pydocstyle]
convention = "google"

[tool.ruff.lint.per-file-ignores]
"**/{tests,docs}/*" = ["ALL"]
"**__init__.py" = ["F401"]<|MERGE_RESOLUTION|>--- conflicted
+++ resolved
@@ -120,11 +120,8 @@
 psycopg2 = { version = "^2.9.9", optional = true }
 pgvector = { version = "^0.2.5", optional = true }
 structlog = "^24.1.0"
-<<<<<<< HEAD
 llama-index = {version = "^0.10.30", optional = true}
-=======
 snowflake-snowpark-python = { version = "*",optional=true, python = ">=3.9,<3.12" }
->>>>>>> 61fd5ccd
 jinja2 = "^3.1.3"
 
 
