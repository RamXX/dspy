from abc import ABC, abstractmethod


class LM(ABC):
    """Abstract class for language models."""

    def __init__(self, model):
        self.kwargs = {
            "model": model,
            "temperature": 0.0,
            "max_tokens": 150,
            "top_p": 1,
            "frequency_penalty": 0,
            "presence_penalty": 0,
            "n": 1,
        }
        self.provider = "default"

        self.history = []

    @abstractmethod
    def basic_request(self, prompt, **kwargs):
        pass

    def request(self, prompt, **kwargs):
        return self.basic_request(prompt, **kwargs)

    def print_green(self, text: str, end: str = "\n"):
        return "\x1b[32m" + str(text) + "\x1b[0m" + end

    def print_red(self, text: str, end: str = "\n"):
        return "\x1b[31m" + str(text) + "\x1b[0m" + end

    def inspect_history(self, n: int = 1, skip: int = 0):
        """Prints the last n prompts and their completions.

        TODO: print the valid choice that contains filled output field instead of the first.
        """
        provider: str = self.provider

        last_prompt = None
        printed = []
        n = n + skip

        for x in reversed(self.history[-100:]):
            prompt = x["prompt"]

            if prompt != last_prompt:
                if provider == "clarifai" or provider == "google":
                    printed.append((prompt, x["response"]))
                elif provider == "anthropic":
                    blocks = [{"text": block.text} for block in x["response"].content if block.type == "text"]
                    printed.append((prompt, blocks))
                elif provider == "cohere":
                    printed.append((prompt, x["response"].generations))
                elif provider == "mistral":
                    printed.append((prompt, x['response'].choices))
                else:
                    printed.append((prompt, x["response"]["choices"]))

            last_prompt = prompt

            if len(printed) >= n:
                break

        for idx, (prompt, choices) in enumerate(reversed(printed)):
            printing_value = ""

            # skip the first `skip` prompts
            if (n - idx - 1) < skip:
                continue

            printing_value += "\n\n\n"
            printing_value += prompt

            text = ""
            if provider == "cohere":
                text = choices[0].text
            elif provider == "openai" or provider == "ollama":
                text = " " + self._get_choice_text(choices[0]).strip()
            elif provider == "clarifai":
<<<<<<< HEAD
                text=choices
=======
                text = choices
            elif provider == "google":
                text = choices[0].parts[0].text
            elif provider == "mistral":
                text = choices[0].message.content
>>>>>>> 97ee110b
            else:
                text = choices[0]["text"]
            printing_value += self.print_green(text, end="")

            if len(choices) > 1:
                printing_value += self.print_red(f" \t (and {len(choices)-1} other completions)", end="")

            printing_value += "\n\n\n"

        print(printing_value)
        return printing_value

    @abstractmethod
    def __call__(self, prompt, only_completed=True, return_sorted=False, **kwargs):
        pass

    def copy(self, **kwargs):
        """Returns a copy of the language model with the same parameters."""
        kwargs = {**self.kwargs, **kwargs}
        model = kwargs.pop("model")

        return self.__class__(model=model, **kwargs)<|MERGE_RESOLUTION|>--- conflicted
+++ resolved
@@ -79,15 +79,11 @@
             elif provider == "openai" or provider == "ollama":
                 text = " " + self._get_choice_text(choices[0]).strip()
             elif provider == "clarifai":
-<<<<<<< HEAD
-                text=choices
-=======
                 text = choices
             elif provider == "google":
                 text = choices[0].parts[0].text
             elif provider == "mistral":
                 text = choices[0].message.content
->>>>>>> 97ee110b
             else:
                 text = choices[0]["text"]
             printing_value += self.print_green(text, end="")
